[build-system]

requires = ["setuptools",
            "setuptools_scm",
            "wheel",
            "extension-helpers",
            "oldest-supported-numpy",
<<<<<<< HEAD
            "cython"]
=======
            "Cython>=0.29.21,<3.0"]
>>>>>>> 09a1c213

build-backend = 'setuptools.build_meta'

[tool.cibuildwheel]
# Skip pypy on mac due to numpy/accelerate issues
skip = "pp37-macosx_x86_64"<|MERGE_RESOLUTION|>--- conflicted
+++ resolved
@@ -5,11 +5,7 @@
             "wheel",
             "extension-helpers",
             "oldest-supported-numpy",
-<<<<<<< HEAD
-            "cython"]
-=======
             "Cython>=0.29.21,<3.0"]
->>>>>>> 09a1c213
 
 build-backend = 'setuptools.build_meta'
 
