--- conflicted
+++ resolved
@@ -37,35 +37,18 @@
 exclude = extern,sphinx,*parsetab.py
 
 [metadata]
-<<<<<<< HEAD
 package_name = astroscrappy
 description = Speedy Cosmic Ray Annihilation Package in Python
 long_description = This package was designed to detect and clean cosmic rays in images, originally based on the LA Cosmic algorithm.
 author = Curtis McCully
-author_email = cmccully@lcogt.net
-license = BSD
+author_email = cmccully@lco.global
+license = BSD 3-Clause
 edit_on_github = True
 github_project = astropy/astroscrappy
 url = https://github.com/astropy/astroscrappy
 
-[entry_points]
-=======
-package_name = packagename
-description = packagename
-long_description = 
-author = Astropy Developers
-author_email = 
-license = BSD 3-Clause
-url = http://astropy.org
-edit_on_github = False
-github_project = astropy/astropy
 # install_requires should be formatted as a comma-separated list, e.g.:
 # install_requires = astropy, scipy, matplotlib
-install_requires = astropy
+install_requires = astropy, numpy
 # version should be PEP386 compatible (http://www.python.org/dev/peps/pep-0386)
-version = 0.0.dev0
-
-[entry_points]
-
-astropy-package-template-example = packagename.example_mod:main
->>>>>>> 3122ee16
+version = 1.0.6.dev0