--- conflicted
+++ resolved
@@ -3,27 +3,8 @@
 # install Python ourselves using conda.
 language: c
 
-<<<<<<< HEAD
-# Setting sudo to false opts in to Travis-CI container-based builds.
-sudo: false
-
-# The apt packages below are needed for sphinx builds, which can no longer
-# be installed with sudo apt-get.
-addons:
-    apt:
-        packages:
-            - graphviz
-            - texlive-latex-extra
-            - dvipng
-
-python:
-    - 2.7
-    - 3.4
-    - 3.5
-=======
 os:
     - linux
->>>>>>> 3122ee16
 
 # Setting sudo to false opts in to Travis-CI container-based builds.
 sudo: false
@@ -46,11 +27,7 @@
         # The following versions are the 'default' for tests, unless
         # overridden underneath. They are defined here in order to save having
         # to repeat them for all configurations.
-<<<<<<< HEAD
-
-=======
         - PYTHON_VERSION=3.6
->>>>>>> 3122ee16
         - NUMPY_VERSION=stable
         - ASTROPY_VERSION=stable
         - MAIN_CMD='python setup.py'
@@ -62,15 +39,12 @@
         # For this package-template, we include examples of Cython modules,
         # so Cython is required for testing. If your package does not include
         # Cython code, you can set CONDA_DEPENDENCIES=''
-<<<<<<< HEAD
         - CONDA_DEPENDENCIES='Cython scipy'
-=======
-        - CONDA_DEPENDENCIES='Cython'
+
         
         # List other runtime dependencies for the package that are available as
         # pip packages here.
         # - PIP_DEPENDENCIES=''
->>>>>>> 3122ee16
 
         # Conda packages for affiliated packages are hosted in channel
         # "astropy" while builds for astropy LTS with recent numpy versions
@@ -109,13 +83,8 @@
         - os: linux
           env: SETUP_CMD='build_docs -w'
 
-<<<<<<< HEAD
-        # Try Astropy development version
-        - python: 3.5
-=======
         # Now try Astropy dev with the latest Python and LTS with Python 2.7 and 3.x.
         - os: linux
->>>>>>> 3122ee16
           env: ASTROPY_VERSION=development
                EVENT_TYPE='pull_request push cron'
         - os: linux
@@ -165,11 +134,7 @@
     # in how to install a package, in which case you can have additional
     # commands in the install: section below.
 
-<<<<<<< HEAD
-    - git clone git://github.com/astropy/ci-helpers.git
-=======
     - git clone --depth 1 git://github.com/astropy/ci-helpers.git
->>>>>>> 3122ee16
     - source ci-helpers/travis/setup_conda.sh
 
     # As described above, using ci-helpers, you should be able to set up an
@@ -187,8 +152,4 @@
 after_success:
     # If coveralls.io is set up for this package, uncomment the line below.
     # The coveragerc file may be customized as needed for your package.
-<<<<<<< HEAD
-    - if [[ $SETUP_CMD == 'test --coverage' ]]; then coveralls --rcfile='astroscrappy/tests/coveragerc'; fi
-=======
-    # - if [[ $SETUP_CMD == *coverage* ]]; then coveralls --rcfile='packagename/tests/coveragerc'; fi
->>>>>>> 3122ee16
+    - if [[ $SETUP_CMD == 'test --coverage' ]]; then coveralls --rcfile='astroscrappy/tests/coveragerc'; fi